--- conflicted
+++ resolved
@@ -191,17 +191,11 @@
 	router := gin.Default()
 
 	router.POST("/post", func(c *gin.Context) {
-<<<<<<< HEAD
+
 		id := c.Query("id")
 		page := c.DefaultQuery("page", "0")
 		name := c.PostForm("name")
 		message := c.PostForm("message")
-=======
-        id := c.Query("id")
-        page := c.DefaultQuery("page", "0")
-        name := c.PostForm("name")
-        message := c.PostForm("message")
->>>>>>> 8a530c02
 
 		fmt.Printf("id: %s; page: %s; name: %s; message: %s", id, page, name, message)
 	})
